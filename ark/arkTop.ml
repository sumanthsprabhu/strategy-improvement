open ArkAst
<<<<<<< HEAD
open Apak
open Game
=======
>>>>>>> 343aa404
open ArkApron

module Ctx = ArkAst.Ctx
module Infix = Syntax.Infix(Ctx)
let ctx = Ctx.context
let smt_ctx = ArkZ3.mk_context ctx [("model", "true");
                                    ("unsat_core", "true")]

let file_contents filename =
  let chan = open_in filename in
  let len = in_channel_length chan in
  let buf = Bytes.create len in
  really_input chan buf 0 len;
  close_in chan;
  buf

let load_math_formula filename =
  let open Lexing in
  let lexbuf = Lexing.from_channel (open_in filename) in
  lexbuf.lex_curr_p <- { lexbuf.lex_curr_p with pos_fname = filename };
  try ArkParse.math_main ArkLex.math_token lexbuf with
  | _ ->
    let open Lexing in
    let pos = lexbuf.lex_curr_p in
    failwith (Printf.sprintf "Parse error: %s:%d:%d"
                filename
                pos.pos_lnum
                (pos.pos_cnum - pos.pos_bol + 1))

let load_smtlib2 filename = smt_ctx#load_smtlib2 (file_contents filename)

let load_formula filename =
  if Filename.check_suffix filename "m" then load_math_formula filename
  else if Filename.check_suffix filename "smt2" then load_smtlib2 filename
  else Log.fatalf "Unrecognized file extension for %s" filename

let load_math_opt filename =
  let open Lexing in
  let lexbuf = Lexing.from_channel (open_in filename) in
  lexbuf.lex_curr_p <- { lexbuf.lex_curr_p with pos_fname = filename };
  try ArkParse.math_opt_main ArkLex.math_token lexbuf with
  | _ ->
    let open Lexing in
    let pos = lexbuf.lex_curr_p in
    failwith (Printf.sprintf "Parse error: %s:%d:%d"
                filename
                pos.pos_lnum
                (pos.pos_cnum - pos.pos_bol + 1))

let load_game filename =
  let open Lexing in
  let lexbuf = Lexing.from_channel (open_in filename) in
  lexbuf.lex_curr_p <- { lexbuf.lex_curr_p with pos_fname = filename };
  try ArkParse.game ArkLex.game_token lexbuf with
  | _ ->
    let open Lexing in
    let pos = lexbuf.lex_curr_p in
    failwith (Printf.sprintf "Parse error: %s:%d:%d"
                filename
                pos.pos_lnum
                (pos.pos_cnum - pos.pos_bol + 1))

let print_result = function
  | `Sat -> Log.logf ~level:`always "sat"
  | `Unsat -> Log.logf ~level:`always "unsat"
  | `Unknown -> Log.logf ~level:`always "unknown"

let _ =
  Log.colorize := true;
  let i =
    match Sys.argv.(1) with
    | "verbose" ->
      (Log.set_verbosity_level "ark.game" `info; 2)
      (*Log.verbosity_level := `info; 2*)
    | "trace" ->
      (Log.set_verbosity_level "ark.game" `trace; 2)
      (*Log.verbosity_level := `trace; 2*)
    | _ -> 1
  in
  match Sys.argv.(i) with
  | "sat" ->
    let phi = load_formula Sys.argv.(i+1) in
    print_result (Quantifier.simsat ctx phi)
    (*    Apak.Log.print_stats ()*)

  | "sat-forward" ->
    let phi = load_formula Sys.argv.(i+1) in
    print_result (Quantifier.simsat_forward ctx phi)

  | "easysat" ->
    let phi = load_formula Sys.argv.(i+1) in
    print_result (Quantifier.easy_sat ctx phi)

  | "sat-z3" ->
    let phi = load_formula Sys.argv.(i+1) in
    print_result (smt_ctx#is_sat phi)
  | "sat-mbp" ->
    let phi = load_formula Sys.argv.(i+1) in
    let psi = Quantifier.qe_mbp ctx phi in
    print_result (smt_ctx#is_sat psi)
  | "sat-z3qe" ->
    let phi = load_formula Sys.argv.(i+1) in
    print_result (smt_ctx#is_sat (smt_ctx#qe phi))
  | "qsat" ->
    let str = file_contents Sys.argv.(i+1) in

    let z3 = Z3.mk_context [] in
    let t =
      Z3.Tactic.and_then z3
        (ArkZ3.mk_quantifier_simplify_tactic z3)
        (Z3.Tactic.mk_tactic z3 "qsat")
        []
    in
    let s = Z3.Solver.mk_solver_t z3 t in
    Z3.Solver.add s [Z3.SMT.parse_smtlib2_string z3 str [] [] [] []];
    begin match Z3.Solver.check s [] with
    | Z3.Solver.SATISFIABLE -> print_endline "sat"
    | Z3.Solver.UNSATISFIABLE -> print_endline "unsat"
    | Z3.Solver.UNKNOWN -> print_endline "unknown"
    end

  | "qe-sat-unbounded" ->
    let (objective, phi) = load_math_opt Sys.argv.(i+1) in
    let phi = Syntax.Formula.prenex ctx phi in
    print_result (smt_ctx#qe_sat phi)

  | "qe-mbp" ->
    let phi = load_formula Sys.argv.(i+1) in
    let psi = Quantifier.qe_mbp ctx phi in
    Log.logf ~level:`always "%a" (Syntax.Formula.pp ctx) psi
  | "opt" ->
    let (objective, phi) = load_math_opt Sys.argv.(i+1) in
    begin match Quantifier.maximize ctx phi objective with
      | `Bounded b ->
        Log.logf ~level:`always "Upper bound: %a" QQ.pp b;
      | `Infinity ->
        Log.logf ~level:`always "Upper bound: oo"
      | `MinusInfinity ->
        Log.logf ~level:`always "Upper bound: -oo"
      | `Unknown ->
        Log.logf ~level:`always "Upper bound: unknown"
    end
  | "opt-mbp" ->
    let (objective, phi) = load_math_opt Sys.argv.(i+1) in
    let psi = Quantifier.qe_mbp ctx phi in
    begin match smt_ctx#optimize_box psi [objective] with
      | `Sat [ivl] ->
        begin match Interval.upper ivl with
          | Some upper ->
            Log.logf ~level:`always "Upper bound: %a" QQ.pp upper
          | None -> Log.logf ~level:`always "Upper bound: oo"
        end
      | `Unsat -> Log.logf ~level:`always "Unsatisfiable"
      | `Unknown -> Log.logf ~level:`always "Unknown"
      | _ -> assert false
    end
  | "opt-z3qe" ->
    let (objective, phi) = load_math_opt Sys.argv.(i+1) in
    let psi = smt_ctx#qe phi in
    begin match smt_ctx#optimize_box psi [objective] with
      | `Sat [ivl] ->
        begin match Interval.upper ivl with
          | Some upper ->
            Log.logf ~level:`always "Upper bound: %a" QQ.pp upper
          | None -> Log.logf ~level:`always "Upper bound: oo"
        end
      | `Unsat -> Log.logf ~level:`always "Unsatisfiable"
      | `Unknown -> Log.logf ~level:`always "Unknown"
      | _ -> assert false
    end
  | "echo" ->
    Z3.SMT.benchmark_to_smtstring
      smt_ctx#z3
      (Sys.argv.(i+1))
      ""
      "unknown"
      ""
      []
      (smt_ctx#of_formula (load_formula Sys.argv.(i+1)))
    |> print_endline

  | "stats" ->
    let open Syntax in
    let phi = load_formula Sys.argv.(i+1) in
    let phi = Formula.prenex ctx phi in
    let constants = fold_constants Symbol.Set.add phi Symbol.Set.empty in
    let rec go phi =
      match Formula.destruct ctx phi with
      | `Quantify (`Exists, name, typ, psi) -> "E" ^ (go psi)
      | `Quantify (`Forall, name, typ, psi) -> "A" ^ (go psi)
      | _ -> ""
    in
    let qf_pre =
      (String.concat ""
         (List.map (fun _ -> "E") (Symbol.Set.elements constants)))
      ^ (go phi)
    in
    Log.logf ~level:`always "Quantifier prefix: %s" qf_pre;
    Log.logf ~level:`always "Variables: %d" (String.length qf_pre);
    Log.logf ~level:`always "Matrix size: %d" (size phi)

  | "random" ->
    Random.self_init ();
    let qf_pre = ref [] in
    String.iter (function
        | 'E' -> qf_pre := `Exists::(!qf_pre)
        | 'A' -> qf_pre := `Forall::(!qf_pre)
        | _ -> assert false)
      Sys.argv.(i+1);
    RandomFormula.quantifier_prefix := List.rev (!qf_pre);
    RandomFormula.formula_uq_depth := int_of_string (Sys.argv.(i + 2));
    begin
      match Sys.argv.(i + 3) with
      | "dense" -> RandomFormula.dense := true;
      | "sparse" -> RandomFormula.dense := false;
      | _ -> assert false
    end;
    Z3.SMT.benchmark_to_smtstring
      smt_ctx#z3
      "random"
      ""
      "unknown"
      ""
      []
      (smt_ctx#of_formula (RandomFormula.mk_random_formula ctx))
    |> print_endline
  | "safety" ->
    let open Syntax in
    let (vars, primed_vars, start, safe, reach) = load_game Sys.argv.(i+1) in
    let map =
      List.fold_left2
        (fun map x x' ->
           Symbol.Map.add x (Ctx.mk_const x')
             (Symbol.Map.add x' (Ctx.mk_const x) map))
        Symbol.Map.empty
        vars
        primed_vars
    in
    let reach =
      substitute_const ctx (fun x -> Symbol.Map.find x map) reach
    in
    Format.printf "Reach:@\n%a@\n" (Formula.pp ctx) reach;
    begin
      match Game.solve ctx (vars, primed_vars) ~start ~safe ~reach with
      | None -> Format.printf "Reachability player wins.@\n"
      | Some strategy ->
        Format.printf "Winning strategy:@\n%a@\n" Game.GameTree.pp strategy;
        Format.printf "Safety player wins.@\n"
    end;
  | "bounded" ->
    let phi = load_formula Sys.argv.(i+1) in
    let (qf_pre, matrix) = Quantifier.normalize ctx phi in
    begin
      match Quantifier.winning_strategy ctx qf_pre matrix with
      | `Sat strategy ->
        Format.printf "Sat player wins:@\n%a@\n"
          (Quantifier.pp_strategy ctx) strategy
      | `Unsat strategy ->
        Format.printf "Unsat player wins:@\n%a@\n"
          (Quantifier.pp_strategy ctx) strategy
      | `Unknown ->
        Format.printf "Could not find winning strategy!"
    end

  | "sat-nonlinear" ->
    let phi = load_formula Sys.argv.(i+1) in
    print_result (Wedge.is_sat ctx (snd (Quantifier.normalize ctx phi)))

  | x -> Log.fatalf "Unknown command: `%s'" x<|MERGE_RESOLUTION|>--- conflicted
+++ resolved
@@ -1,9 +1,5 @@
 open ArkAst
-<<<<<<< HEAD
-open Apak
 open Game
-=======
->>>>>>> 343aa404
 open ArkApron
 
 module Ctx = ArkAst.Ctx
