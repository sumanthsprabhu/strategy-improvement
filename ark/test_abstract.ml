--- conflicted
+++ resolved
@@ -282,7 +282,14 @@
   assert_implies lin_phi ((int 0) <= z);
   assert_implies lin_phi (z <= x)
 
-<<<<<<< HEAD
+let linearize7 () =
+  let open Infix in
+  let phi =
+    w = x * y && x <= (int 0) && y <= (int 0)
+  in
+  let lin_phi = linearize ctx phi in
+  assert_implies lin_phi ((int 0) <= w)
+
 (* Convex hull of { (0,0), (0,1), (1,1) } *)
 let nonlinear_abstract1 () =
   let phi =
@@ -321,15 +328,6 @@
     z = y * y
   in
   assert_equiv_formula psi phi_abstract
-=======
-let linearize7 () =
-  let open Infix in
-  let phi =
-    w = x * y && x <= (int 0) && y <= (int 0)
-  in
-  let lin_phi = linearize ctx phi in
-  assert_implies lin_phi ((int 0) <= w)
->>>>>>> d8fa2e12
 
 let suite = "Abstract" >::: [
     "affine_hull1" >:: affine_hull1;
@@ -353,10 +351,7 @@
     "linearize4" >:: linearize4;
     "linearize5" >:: linearize5;
     "linearize6" >:: linearize6;
-<<<<<<< HEAD
+    "linearize7" >:: linearize7;
     "nonlinear_abstract1" >:: nonlinear_abstract1;
     "nonlinear_abstract2" >:: nonlinear_abstract2;
-=======
-    "linearize7" >:: linearize7;
->>>>>>> d8fa2e12
   ]