(*pp camlp4find deriving.syntax *)

open Core
open CfgIr
open Apak
open EqLogic

module DG = Afg.G
module Pack = Afg.Pack

(* Two point lock sets *)
module LockPred = struct
  module LP = LockLogic.LockPred
  include LockLogic.CombinePred(Var)(LP)(LP)
  let implies sub x y =
    let sub' ap = Some (sub ap) in
      equal x (subst sub' y)
  let clear_fst (x, y) = (LP.unit, y)
  let clear_snd (x, y) = (x, LP.unit)
  let make_acq x = 
    let ls = { LP.acq = x;
               LP.rel = AP.Set.empty }
    in
      (ls, ls)
  let make_rel x = 
    let ls = { LP.acq = AP.Set.empty; 
               LP.rel = x }
    in
      (ls, ls)
  let fst_acq (ls, _) = ls.LP.acq
  let snd_acq (_, ls) = ls.LP.acq
  let fst_rel (ls, _) = ls.LP.rel
  let snd_rel (_, ls) = ls.LP.rel
end

module Make(MakeEQ :
	      functor (P : Hashed.Predicate with type var = Var.t) ->
		Hashed.ConjFormula with type var = Var.t
				   and type pred = P.t) = struct
  module SeqDep = AliasLogic.Make(MakeEQ)

  module MakeFormula (Minterm : Hashed.ConjFormula with type var = Var.t) = struct
    module Formula = EqLogic.MakeFormula(Minterm)
    module TR = struct 
      include Formula.Transition

      let sub_index i j x = if Var.get_subscript x = i then Var.subscript x j else x
      let sub0 = sub_index 0 3
      let sub1 = sub_index 1 3
      let pred_unit = Minterm.get_pred Minterm.unit

      let subst sub x =
        let frame = get_frame x in
        let f m   = add (of_minterm frame (Minterm.subst sub m)) in
          fold_minterms f x zero

      let apply_pred f x =
        let frame = get_frame x in
        let g m   =
          let m' = Minterm.make (Minterm.get_eqs m) (f (Minterm.get_pred m)) in
            add (of_minterm frame m')
        in
          fold_minterms g x zero
    end
    module State = Formula.State
  end

  module KillPred = struct
    include SeqDep.KillPred
    let subst sub_var set =
      let add iap set = match (iap, AP.psubst_var sub_var iap) with
        | (Variable v, _) -> AP.Set.add iap set
	| (_, Some z) -> AP.Set.add z set
	| (_, None)   -> set
      in
      AP.Set.fold add set AP.Set.empty
    let pred_weight def = 
      let assign_weight ap = AP.Set.singleton (AP.subscript 0 ap) in
      let assume_weight be =
        AP.Set.map (AP.subscript 0) (Bexpr.get_uses be)
      in
        match def.dkind with
          | Store (lhs, rhs) -> assign_weight lhs
          | Assign (lhs, rhs) -> assign_weight (Variable lhs)
          | Assume be | Assert (be, _) -> assume_weight be
          | AssertMemSafe (e, _) -> assume_weight (Bexpr.of_expr e)
          | Builtin (Alloc (lhs, _, _)) -> assign_weight (Variable lhs)
          | _ -> AP.Set.empty
  end
  module LKPred  = LockLogic.CombinePred(Var)(LockPred)(KillPred)
  module LKMinterm = MakeEQ(LKPred)
  module LK = MakeFormula(LKMinterm)

  module RDPred = struct
    include SeqDep.RDPred
    let subst subst_var x =
      let current = match x.SeqDep.current_name with
        | Some (Variable v) -> Some (Variable v)
	| Some name -> AP.psubst_var subst_var name
	| None -> None
      in
      { SeqDep.current_name = current;
	SeqDep.killed = KillPred.subst subst_var x.SeqDep.killed }
    let pred_weight def = unit
  end

  module LRDPred = LockLogic.CombinePred(Var)(LockPred)(RDPred)
  module LRDMinterm = MakeEQ(LRDPred)
  module LRD = MakeFormula(LRDMinterm)

  module CoLRDPred = LockLogic.CombinePred(Var)(LRDPred)(LRDPred)
  module CoLRDMinterm = MakeEQ(CoLRDPred)
  module CoLRD = MakeFormula(CoLRDMinterm)

  module DefAP = struct
    type t = Def.t * AP.t
                       deriving (Show, Compare)
    let format = Show_t.format
    let show = Show_t.show
    let compare = Compare_t.compare
    let hash (def, ap) = Hashtbl.hash (Def.hash def, AP.hash ap)
    let equal x y = compare x y = 0
  end
  module RDMap =
    Monoid.FunctionSpace.Total.Ordered.Make
      (DefAP)
      (Ka.Ordered.AdditiveMonoid(LRD.TR))
  module EUMap = RDMap

  module DefAPPair = struct
    type t = DefAP.t * DefAP.t deriving (Show, Compare)
    let format = Show_t.format
    let show = Show_t.show
    let compare = Compare_t.compare
    let hash (x, y) = Hashtbl.hash (DefAP.hash x, DefAP.hash y)
    let equal x y = compare x y = 0
  end
  module PartialFlowMap =
    Monoid.FunctionSpace.Total.Ordered.Make
      (DefAP)
      (Ka.Ordered.AdditiveMonoid(CoLRD.TR))
  module FlowMap =
    Monoid.FunctionSpace.Total.Ordered.Make
      (DefAPPair)
      (Ka.Ordered.AdditiveMonoid(CoLRD.TR))

  (* Path types. *)
  type abspath = LK.TR.t deriving(Show,Compare)
  type rd = RDMap.t deriving(Show,Compare)
  type eu = EUMap.t deriving(Show,Compare)
  type du = FlowMap.t deriving(Show,Compare)

  (* Lifting functions. f is a function from lk to lrd/colrd predicates *)

  (* Lift an LKTransition to an LRDTransition *)
  let lift_lk f tr =
    let frame = LK.TR.get_frame tr in
    let f minterm rest =
      let eqs = LKMinterm.get_eqs minterm in
      let pred = f (LKMinterm.get_pred minterm) in
      let new_minterm = LRDMinterm.make eqs pred in
      let new_tr = LRD.TR.of_minterm frame new_minterm in
        LRD.TR.add new_tr rest
    in
      LK.TR.fold_minterms f tr LRD.TR.zero

  (* Lift an LKTransition to a CoLRDTransition
   * the "concurrent" branch of the transition gets unit predicate *)
  let lift_colk f tr =
    let frame = LK.TR.get_frame tr in
    let f minterm rest =
      let eqs = LKMinterm.get_eqs minterm in
      let pred = f (LKMinterm.get_pred minterm) in
      let new_minterm = CoLRDMinterm.make eqs (pred, LRDPred.unit) in
      let new_tr = CoLRD.TR.of_minterm frame new_minterm in
        CoLRD.TR.add new_tr rest
    in
      LK.TR.fold_minterms f tr CoLRD.TR.zero

  (* Lift an LRDTransition to a co LRDTransition.
   * the predicate is unchanged and the "concurrent" branch gets unit *)
  let lift_colrd tr =
    let frame = LRD.TR.get_frame tr in
    let f minterm rest =
      let eqs = LRDMinterm.get_eqs minterm in
      let (ls, k) = LRDMinterm.get_pred minterm in
      let new_minterm = CoLRDMinterm.make eqs ((LockPred.clear_fst ls, k),
                                               LRDPred.unit)
      in
      let new_tr = CoLRD.TR.of_minterm frame new_minterm in
        CoLRD.TR.add new_tr rest
    in
      LRD.TR.fold_minterms f tr CoLRD.TR.zero

  (* predicate transformations. id is obvious, left lifts to a path left of the
   * midpoint, right lifts to a path to the right of the midpoint. conc lifts to
   * a pure equality path, e.g. to the left of a fork *)
  let left (lk, _) = (lk, RDPred.unit)
  let id (lk, kl) = (lk, { SeqDep.current_name = None; SeqDep.killed = kl })
  let right (lk, kl) = (LockPred.clear_fst lk, 
                        { SeqDep.current_name = None; SeqDep.killed = kl })
  let conc (_, _) = (LockPred.unit, RDPred.unit)

  (* Remove dead definitions (definitions of memory locations which are
   overwritten later in the path) *)
  let filter_rd rd_tr =
    let frame = LRD.TR.get_frame rd_tr in
    let f minterm rest =
      let (locks, pred) = LRDMinterm.get_pred minterm in
      let add = match pred.SeqDep.current_name with
        | Some name -> not (AP.Set.mem name pred.SeqDep.killed)
        | None -> true
      in
        if add
        then LRD.TR.add (LRD.TR.of_minterm frame minterm) rest
        else rest
    in
      LRD.TR.fold_minterms f rd_tr LRD.TR.zero

  (* Remove "trees" that can't be interleaved (beginning or ending locksets have
   * non-empty intersection) or have dead definitions/uses (definitions/uses of
   * locations overwritten in either branch *)
  let filter_flow du_tr =
    let frame = CoLRD.TR.get_frame du_tr in
    let f minterm rest =
      let subst = CoLRDMinterm.get_subst minterm in
      let ((ls1, k1), (ls2, k2)) = CoLRDMinterm.get_pred minterm in
      let kills = AP.Set.union k1.SeqDep.killed k2.SeqDep.killed in
      let killed name = match name with
        | Some ap -> AP.Set.mem (AP.subst_var subst ap) kills
        | None -> false
      in
        if (AP.Set.is_empty (AP.Set.inter (fst ls1).LockPred.LP.acq
                                          (fst ls2).LockPred.LP.acq))
        && (AP.Set.is_empty (AP.Set.inter (snd ls1).LockPred.LP.acq
                                          (snd ls2).LockPred.LP.acq))
        && not (killed k1.SeqDep.current_name)
        && not (killed k2.SeqDep.current_name)
        then CoLRD.TR.add (CoLRD.TR.of_minterm frame minterm) rest
        else rest
    in
      CoLRD.TR.fold_minterms f du_tr CoLRD.TR.zero

  (* Filtering when the ending point of the sequential path is not known -- we
   * can filter out paths with a non-zero intersection for the initial locksets
   * and with the access paths killed *)
  let filter_partial_flow du_tr =
    let frame = CoLRD.TR.get_frame du_tr in
    let f minterm rest =
      let subst = CoLRDMinterm.get_subst minterm in
      let ((ls1, k1), (ls2, k2)) = CoLRDMinterm.get_pred minterm in
      let kills = AP.Set.union k1.SeqDep.killed k2.SeqDep.killed in
      let killed name = match name with
        | Some ap -> AP.Set.mem (AP.subst_var subst ap) kills
        | None -> false
      in
        if (AP.Set.is_empty (AP.Set.inter (fst ls1).LockPred.LP.acq
                                          (fst ls2).LockPred.LP.acq))
        && not (killed k1.SeqDep.current_name)
        && not (killed k2.SeqDep.current_name)
        then CoLRD.TR.add (CoLRD.TR.of_minterm frame minterm) rest
        else rest
    in
      CoLRD.TR.fold_minterms f du_tr CoLRD.TR.zero

  (* Multiply RDMap by an LRD transition *)
  let mul_right x y = 
    let update_rd tr = filter_rd (LRD.TR.mul tr y) in
      RDMap.map update_rd x

  let mul_left x y = 
    let update_rd tr = filter_rd (LRD.TR.mul y tr) in
      RDMap.map update_rd x

  (* Multiply FlowMap by a CoLRD transition *)
  let mul_coright f x y =
    let update_du tr = f (CoLRD.TR.mul tr y) in
      FlowMap.map update_du x

  let mul_coleft f x y =
    let update_du tr = f (CoLRD.TR.mul y tr) in
      FlowMap.map update_du x

  (* Multiply FlowMap by a CoLRD transition *)
  let mul_flow_uses f ud eu =
    let h acc (((d, d_ap), (_, _)), d_tr) ((u, u_ap), u_tr) =
      let tr = f (CoLRD.TR.mul d_tr (lift_colrd u_tr)) in
        if Pa.may_alias d_ap u_ap
        then FlowMap.update ((d, d_ap), (u, u_ap)) tr acc
        else acc
    in
    let g acc flow = BatEnum.fold (fun acc -> h acc flow) acc (EUMap.enum eu) in 
      BatEnum.fold g FlowMap.unit (FlowMap.enum ud)

  let interleave tr con_tr =
    let frame =
      Var.Set.union (LRD.TR.get_frame tr) (LRD.TR.get_frame con_tr)
    in
    let sub = LRDMinterm.subst (fun x -> if Var.get_subscript x = 1
                                         then Var.subscript x 3
                                         else x)
    in
    let g x y acc =
      let y' = sub y in
      let p1 = LRDMinterm.get_pred x in 
      let p2 = LRDMinterm.get_pred y' in 
      let eqs = LRDMinterm.get_eqs (LRDMinterm.mul x y') in
      let z = CoLRDMinterm.make eqs (p1, p2) in
        CoLRD.TR.add (CoLRD.TR.of_minterm frame z) acc
    in
    let f x acc = LRD.TR.fold_minterms (fun y -> g x y) con_tr acc in
      LRD.TR.fold_minterms f tr CoLRD.TR.zero

  (* Try all interleavings of paths in rd and eu, remove the impossible ones or
   * ones that kill the memory locations. con_use specifies whether the uses or
   * the definitions are concurrent *)
  let dflow f rd eu =
    let g acc ((d, d_ap), d_tr) ((u, u_ap), u_tr) =
      if Pa.may_alias d_ap u_ap
      then
        let du = f d_tr u_tr in
          FlowMap.mul acc (FlowMap.update ((d, d_ap), (u, u_ap)) du FlowMap.unit)
      else acc
    in
    let f acc def = BatEnum.fold (fun acc -> g acc def) acc (EUMap.enum eu) in
<<<<<<< HEAD
      if (not (rd = RDMap.unit)) && (not (eu = EUMap.unit))
      then begin
        let tmp = BatEnum.fold f FlowMap.unit (RDMap.enum rd) in
          Log.logf Log.info
            "dflow: **DEF** %a **USE** %a -> %a"
            RDMap.format rd
            EUMap.format eu
            FlowMap.format tmp;
          tmp
      end
      else FlowMap.unit
=======
    let tmp = BatEnum.fold f FlowMap.unit (RDMap.enum rd) in
    Log.logf
      "dflow: **DEF** %a **USE** %a -> %a"
      RDMap.format rd
      EUMap.format eu
      FlowMap.format tmp;
      tmp
>>>>>>> 6fdaac05

  let partial_flow_parent_child = dflow interleave
  let partial_flow_child_parent rd abs_p =
    let f acc ((d, d_ap), d_tr) =
      let du = interleave (lift_lk id abs_p) d_tr in
        FlowMap.mul acc (FlowMap.update ((d, d_ap), (d, d_ap)) du FlowMap.unit)
    in
      BatEnum.fold f FlowMap.unit (RDMap.enum rd)
  let flow_parent_child = dflow (fun d u -> filter_flow (interleave d u))
  let flow_child_parent = dflow (fun d u -> filter_flow (interleave u d))
  let flow_child_child = dflow (fun d u -> filter_flow (interleave d u))

                           (* Path types *)
  (* abspath   : --------- ls1, ls2, kills ------------- *)
  (* abspath_t : --------- ls2, kills ------------------| *)
  (* abspath_p : ---- ls1, ls2 ----|---- ls2, kills ---- *)
  (* rd        : ---- ls1, ls2 --(def)-- ls2, kills ---- *)
  (* rd_t      : ---- ls1, ls2 --(def)-- ls2, kills ----| *)
  (* rd_c      : ----(fork)----        ...         -----| *)
  (* eu        : --------- ls2, kills ----------------(use) *)
  (* eu_p      : ---- ls1, ls2 ----|---- ls2, kills --(use) *)
  (* rd_c      : ----(fork)----        ...         ---(use) *)
  (* du        : ---- ls1, ls2 --(fork)-- ls1, ls2 --(def)-- ls2, kills ----
   *             ----------------(fork)-- ls1, ls2 ----|---- ls2, kills --(use) *) 
  (* ud        : ---- ls1, ls2 --(fork)-- ls1, ls2 ----|---- ls2, kills ---- 
   *             ----------------(fork)-- ls1, ls2 --(def)-- ls2, kills ----| *) 
  (* du_t      : ---- ls1, ls2 --(fork)-- ls1, ls2 --(def)-- ls2, kills ----|
   *             ----------------(fork)-- ls1, ls2 ----|---- ls2, kills --(use)
   *           : ---- ls1, ls2 --(fork)-- ls1, ls2 ----|---- ls2, kills --(use)
   *             ----------------(fork)-- ls1, ls2 --(def)-- ls2, kills ----| *) 
  (* du_c      : ----(fork)----        ...         ---- *)
  module ConcReachingDefs = struct
    type var = Var.t
    type t = { abspath   : abspath;
               abspath_t : abspath;
               abspath_p : abspath;
               rd : rd;
               rd_t : rd;
               rd_c : rd;
               eu : eu;
               eu_p : eu;
               eu_c : eu;
               du   : du;  (* parent-->child flow, non-terminated *)
               ud   : du;  (* child-->parent flow, no use *)
               du_t : du;  (* child-->parent and parent-->child flow *)
               du_c : du   (* child-->child flow *) }
               deriving(Show,Compare)

    let compare = Compare_t.compare
    let format = Show_t.format
    let show = Show_t.show

    let equal a b = compare a b = 0

    let clear_fst =
      LK.TR.apply_pred (fun (ls, k) -> (LockPred.clear_fst ls, k))
    let clear_kill =
      LK.TR.apply_pred (fun (ls, k) -> (ls, AP.Set.empty))

    let zero = { abspath = LK.TR.zero;
                 abspath_t = LK.TR.zero;
                 abspath_p = LK.TR.zero;
                 rd = RDMap.unit;
                 rd_t = RDMap.unit;
                 rd_c = RDMap.unit;
                 eu = EUMap.unit;
                 eu_p = EUMap.unit;
                 eu_c = EUMap.unit;
                 du   = FlowMap.unit;
                 ud   = FlowMap.unit;
                 du_t = FlowMap.unit;
                 du_c = FlowMap.unit }
    let one = { abspath = LK.TR.one;
                abspath_t = LK.TR.one;
                abspath_p = LK.TR.one;
                rd = RDMap.unit;
                rd_t = RDMap.unit;
                rd_c = RDMap.unit;
                eu = EUMap.unit;
                eu_p = EUMap.unit;
                eu_c = EUMap.unit;
                du   = FlowMap.unit;
                ud   = FlowMap.unit;
                du_t = FlowMap.unit;
                du_c = FlowMap.unit }

    let mul a b =
      let brd   = mul_left b.rd   (lift_lk left a.abspath) in
      let brd_t = mul_left b.rd_t (lift_lk left a.abspath) in
      let brd_c = mul_left b.rd_c (lift_lk conc a.abspath) in
      let beu   = mul_left b.eu   (lift_lk right a.abspath) in
      let beu_p = mul_left b.eu_p (lift_lk left a.abspath) in
      let beu_c = mul_left b.eu_c (lift_lk conc a.abspath) in
        { abspath   = LK.TR.mul a.abspath b.abspath;
          abspath_t = LK.TR.add 
                        a.abspath_t 
                        (LK.TR.mul (clear_fst a.abspath) b.abspath_t);
          abspath_p = LK.TR.add 
                        (LK.TR.mul a.abspath_p (clear_fst b.abspath)) 
                        (LK.TR.mul (clear_kill a.abspath) b.abspath_p);
          rd   = RDMap.mul brd (mul_right a.rd (lift_lk right b.abspath));
          rd_t = RDMap.mul 
                   (RDMap.mul a.rd_t brd_t)
                   (mul_right a.rd (lift_lk id b.abspath_t));
          rd_c = RDMap.mul a.rd_c brd_c;
          eu   = EUMap.mul a.eu beu;
          eu_p = EUMap.mul 
                   (EUMap.mul a.eu_p beu_p)
                   (mul_left b.eu (lift_lk id a.abspath_p));
          eu_c = EUMap.mul a.eu_c beu_c;
          du   = FlowMap.mul
                   (mul_coleft filter_partial_flow b.du (lift_colk left a.abspath))
                   (FlowMap.mul
                      (mul_coright filter_partial_flow a.du (lift_colk right b.abspath))
                      (partial_flow_parent_child brd a.eu_c));
          ud   = FlowMap.mul
                   (mul_coleft filter_partial_flow b.ud (lift_colk left a.abspath))
                   (FlowMap.mul
                      (mul_coright filter_partial_flow a.ud (lift_colk right b.abspath))
                      (partial_flow_child_parent a.rd_c b.abspath_p));
          du_t = FlowMap.mul
                   (FlowMap.mul 
                      (mul_coright filter_flow a.du (lift_colk right a.abspath_t))
                      (mul_coleft filter_flow b.du_t (lift_colk left a.abspath)))
                   (FlowMap.mul
                      (FlowMap.mul
                         a.du_t 
                         (mul_flow_uses filter_flow a.ud b.eu))
                      (FlowMap.mul 
                         (flow_parent_child brd_t a.eu_c)
                         (flow_child_parent a.rd_c beu_p)));
          du_c = FlowMap.mul 
                   (FlowMap.mul
                      a.du_c 
                      (mul_coleft filter_flow b.du_c (lift_colk conc a.abspath)))
                   (FlowMap.mul 
                      (flow_child_child brd_c a.eu_c)
                      (flow_child_child a.rd_c beu_c)) }
 
    let add a b = { abspath = LK.TR.add a.abspath b.abspath;
                    abspath_t = LK.TR.add a.abspath_t b.abspath_t;
                    abspath_p = LK.TR.add a.abspath_p b.abspath_p;
                    rd = RDMap.mul a.rd b.rd;
                    rd_t = RDMap.mul a.rd_t b.rd_t;
                    rd_c = RDMap.mul a.rd_c b.rd_c;
                    eu = EUMap.mul a.eu b.eu;
                    eu_p = EUMap.mul a.eu_p b.eu_p;
                    eu_c = EUMap.mul a.eu_c b.eu_c;
                    du   = FlowMap.mul a.du b.du;
                    ud   = FlowMap.mul a.ud b.ud;
                    du_t = FlowMap.mul a.du_t b.du_t;
                    du_c = FlowMap.mul a.du_c b.du_c }
   
    let star a = 
      let abspath = LK.TR.star a.abspath in
      let abspath_t = LK.TR.mul (clear_fst abspath) a.abspath_t in
      let abspath_p = LK.TR.mul 
                        (LK.TR.mul (clear_kill abspath) a.abspath_p)
                        (clear_fst abspath)
      in
      let rd = mul_left 
                 (mul_right a.rd (lift_lk right abspath))
                 (lift_lk left abspath)
      in
      let rd_t = mul_right rd (lift_lk id a.abspath_t) in
      let rd_c = mul_left a.rd_c (lift_lk conc abspath) in
      let eu   = mul_left a.eu (lift_lk right abspath) in
      let eu_p = mul_left a.eu (lift_lk id abspath_p) in
      let eu_c = mul_left a.eu_c (lift_lk conc abspath) in
        { abspath = abspath;
          abspath_t = abspath_t;
          abspath_p = abspath_p;
          rd   = rd;
          rd_t = rd_t;
          rd_c = rd_c;
          eu   = eu;
          eu_p = eu_p;
          eu_c = eu_c;
          du   = partial_flow_parent_child rd eu_c;
          ud   = partial_flow_child_parent rd_c abspath_p;
          du_t = FlowMap.mul
                   (flow_parent_child rd_t eu_c)
                   (flow_child_parent rd_c eu_p);
          du_c = flow_child_child rd_c eu_c }

    let exists f a =
      let g ((def, ap), rd) = match ap with
        | Variable v when not (f v) -> LRD.TR.zero
        | _ -> LRD.TR.exists f rd
      in
      let remove_locals rd =
        let h acc (da, rd) = RDMap.update da (g (da, rd)) acc in
          BatEnum.fold h RDMap.unit (RDMap.enum rd)
      in
      let remove_locals_flow du =
        let h acc (x, du) =
          FlowMap.update x (CoLRD.TR.exists f du) acc
        in
          BatEnum.fold h FlowMap.unit (FlowMap.enum du)
      in
        { abspath = LK.TR.exists f a.abspath;
          abspath_t = LK.TR.exists f a.abspath_t;
          abspath_p = LK.TR.exists f a.abspath_p;
          rd = remove_locals a.rd;
          rd_t = remove_locals a.rd_t;
          rd_c = remove_locals a.rd_c;
          eu = remove_locals a.eu;
          eu_p = remove_locals a.eu_p;
          eu_c = remove_locals a.eu_c;
          du   = remove_locals_flow a.du;
          ud   = remove_locals_flow a.ud;
          du_t = remove_locals_flow a.du_t;
          du_c = remove_locals_flow a.du_c }

    let widen = add
    let fork a = { one with rd_c = RDMap.mul a.rd_t a.rd_c;
                            eu_c = EUMap.mul a.eu_p a.eu_c;
                            du_c = FlowMap.mul a.du_t a.du_c }
  end

  module ConcRDAnalysis = struct
    module Analysis = Interproc.MakeParPathExpr(ConcReachingDefs)
    open ConcReachingDefs

    let lk_weight def =
      let get_deref e = match e with 
        | AddrOf  ap -> AP.Set.singleton ap
        | _          -> AP.Set.singleton (Deref e)
      in
      let assign_weight lhs rhs =
        let ls   = LockPred.unit in
        let kill = AP.Set.singleton (AP.subscript 0 lhs) in
          LK.TR.assign lhs rhs (ls, kill)
      in
      let assume_weight be =
        let ls   = LockPred.unit in
        let kill = AP.Set.map (AP.subscript 0) (Bexpr.get_uses be) in
          LK.TR.assume be (Bexpr.free_vars be) (ls, kill)
      in
      let acq_weight e =
        let ls   = LockPred.make_acq (get_deref e) in
        let kill = AP.Set.empty in
          LK.TR.assume Bexpr.ktrue (Expr.free_vars e) (ls, kill)
      in
      let rel_weight e =
        let ls   = LockPred.make_rel (get_deref e) in
        let kill = AP.Set.empty in
          LK.TR.assume Bexpr.ktrue (Expr.free_vars e) (ls, kill)
      in
        match def.dkind with
          | Assign (lhs, rhs) -> assign_weight (Variable lhs) rhs
          | Store  (lhs, rhs) -> assign_weight lhs rhs
          | Assume be | Assert (be, _) -> assume_weight be
          | AssertMemSafe (e, s) -> assume_weight (Bexpr.of_expr e)
          | Builtin (Alloc (lhs, _, _)) -> assign_weight (Variable lhs) (Havoc (Var.get_type lhs))
          | Builtin Exit -> LK.TR.zero
          | Builtin (Acquire e) -> acq_weight e
          | Builtin (Release e) -> rel_weight e
          | Call   (vo, e, elst) -> failwith "Conc dep: Call encountered"
          | Return eo            -> failwith "Conc dep: Return encountered"
          | _ -> LK.TR.one

    let rd_weight def =
      let assign_weight lhs rhs = 
        let pred = (LockPred.pred_weight def, 
                    { SeqDep.current_name = Some (AP.subscript 0 lhs);
                      SeqDep.killed = AP.Set.empty })
        in
          RDMap.update (def, lhs) (LRD.TR.assign lhs rhs pred) RDMap.unit
      in
      let assume_weight bexpr =
        let uses = Bexpr.get_uses bexpr in
        let f ap acc = 
          let pred = (LockPred.pred_weight def, 
                      { SeqDep.current_name = Some (AP.subscript 0 ap);
                        SeqDep.killed = AP.Set.empty })
          in
          let tr = LRD.TR.assume bexpr (AP.free_vars ap) pred in
            RDMap.update (def, ap) tr acc
        in
          AP.Set.fold f uses RDMap.unit
      in
        match def.dkind with
          | Store (lhs, rhs) -> assign_weight lhs rhs
          | Assign (lhs, rhs) -> assign_weight (Variable lhs) rhs
          | Assume be | Assert (be, _) -> assume_weight be
          | AssertMemSafe (e, _) -> assume_weight (Bexpr.of_expr e)
          (* Doesn't handle offsets at the moment *)
          | Builtin (Alloc (lhs, _, _)) -> assign_weight (Variable lhs) (Havoc (Var.get_type lhs))
          | _ -> RDMap.unit

    module Stab = LockLogic.Stabilizer(LKMinterm)

    let weight def =
      let abspath = (Stab.stabilise lk_weight) def in
      let rd = rd_weight def in
      let eu = 
        let f ap acc = 
          let pred = (LockPred.pred_weight def, 
                      { SeqDep.current_name = Some (AP.subscript 0 ap);
                        SeqDep.killed = AP.Set.empty })
          in
          let tr   = LRD.TR.assume Bexpr.ktrue (AP.free_vars ap) pred in
            EUMap.update (def, ap) tr acc
        in
          AP.Set.fold f (Def.get_uses def) EUMap.unit
      in
        { abspath = abspath;
          abspath_t = clear_fst abspath;
          abspath_p = abspath;
          rd = rd;
          rd_t = rd;
          rd_c = RDMap.unit;
          eu = eu;
          eu_p = eu;
          eu_c = EUMap.unit;
          du   = FlowMap.unit;
          ud   = FlowMap.unit;
          du_t = FlowMap.unit;
          du_c = FlowMap.unit }


    let analyze file =
      let root = match file.entry_points with
        | [main] -> main
        | _      -> assert false
      in
      let rg = Interproc.make_recgraph file in
        Analysis.mk_query rg weight Interproc.local root

    let add_conc_edges rg root dg =
      let query = Analysis.mk_query rg weight Interproc.local root in
      let summary = Analysis.get_summary query root in
      let g (((def1, ap1), (def2, ap2)), tmp) =
        if (filter_flow tmp) != CoLRD.TR.zero then
          DG.add_edge_e dg (DG.E.create def1 (Pack.PairSet.singleton (Pack.mk_pair ap1 ap2)) def2)
      in
        BatEnum.iter g (FlowMap.enum summary.du_t);
        BatEnum.iter g (FlowMap.enum summary.du_c)
          (*
    let add_conc_edges rg root dg =
      let query = Analysis.mk_query rg weight Interproc.local root in
      let summary = Analysis.get_summary query root in
      let g (((def1, ap1), (def2, ap2)), _) =
        DG.add_edge_e dg (DG.E.create def1 (Pack.PairSet.singleton (Pack.mk_pair ap1 ap2)) def2)
      in
        BatEnum.iter g (FlowMap.enum (flow_parent_child summary.rd_t summary.eu_c));
        BatEnum.iter g (FlowMap.enum (flow_child_parent summary.rd_c summary.eu_p));
        BatEnum.iter g (FlowMap.enum (flow_child_child summary.rd_c summary.eu_c))
           *)

  end
end

module ConcDep = Make(EqLogic.Hashed.MakeEQ(Var))
module ConcTrivDep = Make(EqLogic.Hashed.MakeTrivEQ(Var))

let construct_conc_dg file =
  let root = match file.entry_points with
    | [main] -> main
    | _ -> assert false
  in
  let rg = Interproc.make_recgraph file in
  let dg =
    ignore(LockLogic.find_races rg root);
    if !AliasLogic.must_alias then 
      ConcDep.SeqDep.construct_dg ~solver:(ConcDep.SeqDep.RDAnalysisConc.solve rg root) file
    else 
      ConcTrivDep.SeqDep.construct_dg ~solver:(ConcTrivDep.SeqDep.RDAnalysisConc.solve rg root) file
  in
    ConcDep.ConcRDAnalysis.add_conc_edges rg root dg;
    if !CmdLine.display_graphs then DG.display_labelled dg;
    dg

let chdfg_stats file =
  let dg = Log.phase "Construct hDFG" construct_conc_dg file in
    print_endline ("Vertices: " ^ (string_of_int (DG.nb_vertex dg)));
    print_endline ("Edges: " ^ (string_of_int (DG.nb_edges dg)))

let _ =
  CmdLine.register_pass 
    ("-chdfg-stats", chdfg_stats, " Concurrent heap data flow graph statistics")

module InvGen = Solve.MakeAfgSolver(Ai.ApronInterpretation)
let invariant_generation file =
  let dg = Log.phase "Construct hDFG" construct_conc_dg file in
  let state = InvGen.mk_state dg in
  let map = InvGen.do_analysis state dg in
  InvGen.check_assertions dg map

let _ =
  CmdLine.register_pass
    ("-chdfg",
     invariant_generation,
     " Invariant generation with concurrent heap data flow graph")<|MERGE_RESOLUTION|>--- conflicted
+++ resolved
@@ -323,11 +323,10 @@
       else acc
     in
     let f acc def = BatEnum.fold (fun acc -> g acc def) acc (EUMap.enum eu) in
-<<<<<<< HEAD
       if (not (rd = RDMap.unit)) && (not (eu = EUMap.unit))
       then begin
         let tmp = BatEnum.fold f FlowMap.unit (RDMap.enum rd) in
-          Log.logf Log.info
+          Log.logf
             "dflow: **DEF** %a **USE** %a -> %a"
             RDMap.format rd
             EUMap.format eu
@@ -335,15 +334,6 @@
           tmp
       end
       else FlowMap.unit
-=======
-    let tmp = BatEnum.fold f FlowMap.unit (RDMap.enum rd) in
-    Log.logf
-      "dflow: **DEF** %a **USE** %a -> %a"
-      RDMap.format rd
-      EUMap.format eu
-      FlowMap.format tmp;
-      tmp
->>>>>>> 6fdaac05
 
   let partial_flow_parent_child = dflow interleave
   let partial_flow_child_parent rd abs_p =
